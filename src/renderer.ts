--- conflicted
+++ resolved
@@ -33,11 +33,7 @@
 
     if (info.bug_report_url) {
         const bug_report = document.querySelector('.bug-report-link') as HTMLDivElement;
-<<<<<<< HEAD
-        bug_report.innerText = info.bug_text || 'found bug?';
-=======
-        bug_report.innerText = 'Report an issue';
->>>>>>> 766d332c
+        bug_report.innerText = info.bug_text || 'Report an issue';
         bug_report.addEventListener('click', e => {
             e.preventDefault();
             shell.openExternal(info.bug_report_url);
